/*******************************************************************************
 * Copyright 2015 See AUTHORS file.
 * <p/>
 * Licensed under the Apache License, Version 2.0 (the "License");
 * you may not use this file except in compliance with the License.
 * You may obtain a copy of the License at
 * <p/>
 * http://www.apache.org/licenses/LICENSE-2.0
 * <p/>
 * Unless required by applicable law or agreed to in writing, software
 * distributed under the License is distributed on an "AS IS" BASIS,
 * WITHOUT WARRANTIES OR CONDITIONS OF ANY KIND, either express or implied.
 * See the License for the specific language governing permissions and
 * limitations under the License.
 ******************************************************************************/

package com.mygdx.game;


import com.badlogic.ashley.core.Entity;
import com.badlogic.gdx.Gdx;
import com.badlogic.gdx.Input;
import com.badlogic.gdx.InputMultiplexer;
import com.badlogic.gdx.InputProcessor;
import com.badlogic.gdx.graphics.Camera;
import com.badlogic.gdx.graphics.OrthographicCamera;
import com.badlogic.gdx.graphics.g2d.SpriteBatch;
import com.badlogic.gdx.graphics.g2d.TextureAtlas;
import com.badlogic.gdx.graphics.glutils.ShapeRenderer;
import com.badlogic.gdx.math.MathUtils;
import com.badlogic.gdx.math.Vector2;
import com.badlogic.gdx.math.Vector3;
import com.badlogic.gdx.math.collision.Ray;
import com.badlogic.gdx.scenes.scene2d.Actor;
import com.badlogic.gdx.scenes.scene2d.InputEvent;
import com.badlogic.gdx.scenes.scene2d.InputListener;
import com.badlogic.gdx.scenes.scene2d.Stage;
import com.badlogic.gdx.scenes.scene2d.ui.*;
import com.badlogic.gdx.scenes.scene2d.utils.ChangeListener;
import com.badlogic.gdx.scenes.scene2d.utils.ClickListener;
import com.badlogic.gdx.scenes.scene2d.utils.TextureRegionDrawable;
import com.badlogic.gdx.utils.*;
import com.badlogic.gdx.utils.viewport.Viewport;
import com.mygdx.game.objects.GameCharacter;
import com.mygdx.game.settings.DebugViewSettings;
import com.mygdx.game.settings.GameSettings;
import com.mygdx.game.settings.ShaderSettings;
import com.mygdx.game.settings.SteerSettings;
import com.mygdx.game.ui.IntValueLabel;
import com.mygdx.game.ui.ValueLabel;
import com.mygdx.game.utilities.CameraController;
import com.mygdx.game.utilities.Observable;
import com.mygdx.game.utilities.Observer;

import java.lang.reflect.Field;

/**
 * @author jsjolund
 */
public class GameStage extends Stage implements Observable {

	private class LayerController extends Table {
		public final Slider slider;
		int minLayer = 1;
		int maxLayer = 4;

		public LayerController(TextureAtlas buttonAtlas) {
			Slider.SliderStyle sliderStyle = new Slider.SliderStyle();
			sliderStyle.knob = new TextureRegionDrawable(buttonAtlas.findRegion("slider-knob-up"));
			sliderStyle.knobDown = new TextureRegionDrawable(buttonAtlas.findRegion("slider-knob-down"));
			sliderStyle.knobOver = new TextureRegionDrawable(buttonAtlas.findRegion("slider-knob-down"));
			sliderStyle.background = new TextureRegionDrawable(buttonAtlas.findRegion("slider-background"));

			slider = new Slider(minLayer, maxLayer, 1, true, sliderStyle);
			slider.setValue(maxLayer);
			slider.setAnimateDuration(0.1f);

			slider.addCaptureListener(new ChangeListener() {
				@Override
				public void changed(ChangeEvent event, Actor actor) {
					setLayer((int) slider.getValue());
				}
			});
			add(slider).height(300);
		}

		public void setLayer(int layer) {
			layer = MathUtils.clamp(layer, minLayer, maxLayer);
			slider.setValue(layer);
			visibleLayers.clear();
			for (int i = 0; i < layer; i++) {
				visibleLayers.set(i);
			}
			notifyObserversLayerChanged(visibleLayers);
		}
	}

	public class WorldInputProcessor extends Actor implements InputProcessor {

		private final Ray dragCurrentRay = new Ray();
		private final Ray lastDragProcessedRay = new Ray();
		private final Ray touchDownRay = new Ray();
		private final Ray touchUpRay = new Ray();
		private final Ray movedRay = new Ray();

		private final Vector2 lastDragProcessed = new Vector2();
		private final Vector2 cursorDelta = new Vector2();
		private final Vector2 dragCurrent = new Vector2();
		private final Vector2 keyPanDirection = new Vector2();
		private final Vector2 lastTouchDown = new Vector2();

		private final Vector3 tmp = new Vector3();
		private final Vector3 mouseCoords = new Vector3();

		private final IntIntMap keys = new IntIntMap();

		private boolean isDragging = false;

		@Override
		public boolean keyDown(int keycode) {
			keys.put(keycode, keycode);
			if (keycode == GameSettings.KEY_PAUSE) {
				speedController.setGameSpeed();
			}
			return true;
		}

		@Override
		public boolean keyUp(int keycode) {
			keys.remove(keycode, 0);
			return true;
		}

		@Override
		public boolean keyTyped(char keyChar) {
			int keyInt = Character.getNumericValue(keyChar);
			keyInt--;
			if (keyInt >= 0 && keyInt <= 9) {
				layerController.setLayer(keyInt + 1);
			}
			return true;
		}

		@Override
		public boolean touchDown(int screenX, int screenY, int pointer, int button) {
			lastTouchDown.set(screenX, screenY);
			lastDragProcessed.set(screenX, screenY);
			if (button == Input.Buttons.LEFT) {
				touchDownRay.set(viewport.getPickRay(screenX, screenY));
				cameraController.processTouchDownLeft(touchDownRay);

			} else if (button == Input.Buttons.RIGHT) {
				cameraController.processTouchDownRight();
			}
			return true;
		}

		@Override
		public boolean touchUp(int screenX, int screenY, int pointer, int button) {
			if (!isDragging) {
				touchUpRay.set(viewport.getPickRay(screenX, screenY));

				Entity hitEntity = engine.rayTest(
						touchUpRay, tmp,
						GameEngine.ALL_FLAG,
						GameEngine.ALL_FLAG,
						GameSettings.CAMERA_PICK_RAY_DST, visibleLayers);

				Gdx.app.debug(tag, "Hit entity " + hitEntity);

				if (hitEntity instanceof GameCharacter) {
					characterController.handleCharacterSelection((GameCharacter) hitEntity);

				} else if (hitEntity == engine.navmeshEntity) {
					characterController.handleCharacterPathing(touchUpRay);
				}
			}
			isDragging = false;
			dragCurrent.setZero();
			lastDragProcessed.setZero();
			return true;
		}

		@Override
		public boolean touchDragged(int screenX, int screenY, int pointer) {
			dragCurrent.set(screenX, screenY);
			if (dragCurrent.dst2(lastTouchDown) > GameSettings.MOUSE_DRAG_THRESHOLD) {
				isDragging = true;
				if (Gdx.input.isButtonPressed(Input.Buttons.LEFT)) {
					dragCurrentRay.set(viewport.getPickRay(dragCurrent.x, dragCurrent.y));
					lastDragProcessedRay.set(viewport.getPickRay(lastDragProcessed.x, lastDragProcessed.y));
					cameraController.processDragPan(dragCurrentRay, lastDragProcessedRay);

				} else if (Gdx.input.isButtonPressed(Input.Buttons.RIGHT)) {
					cursorDelta.set(lastDragProcessed).sub(screenX, screenY).scl(GameSettings.MOUSE_SENSITIVITY);
					cameraController.processDragRotation(cursorDelta);
				}
				lastDragProcessed.set(screenX, screenY);
			}
			return true;
		}

		@Override
		public boolean mouseMoved(int screenX, int screenY) {
			movedRay.set(viewport.getPickRay(screenX, screenY));
<<<<<<< HEAD
			Entity e = engine.rayTest(movedRay, mouseCoords, GameEngine.NAVMESH_FLAG,
					GameEngine.NAVMESH_FLAG, 100, null);
			if (e == null) mouseCoords.set(Float.NaN, Float.NaN, Float.NaN);
			return false;
=======
			Entity e = engine.rayTest(movedRay, tmp, GameEngine.NAVMESH_FLAG,
					GameEngine.NAVMESH_FLAG, GameSettings.CAMERA_PICK_RAY_DST, null);
			if (e == null) {
				mouseCoordsLabel.setText(" NavMesh: ");
			} else {
				mouseCoordsLabel.setText(String.format(" NavMesh: %s", tmp.toString()));
			}
			return true;
>>>>>>> 22cd1023
		}

		@Override
		public boolean scrolled(int amount) {
			cameraController.processZoom(amount);
			return true;
		}

		public void update(float deltaTime) {
			keyPanDirection.setZero();
			if (keys.containsKey(GameSettings.KEY_PAN_FORWARD)) {
				keyPanDirection.y++;
			}
			if (keys.containsKey(GameSettings.KEY_PAN_BACKWARD)) {
				keyPanDirection.y--;
			}
			if (keys.containsKey(GameSettings.KEY_PAN_LEFT)) {
				keyPanDirection.x--;
			}
			if (keys.containsKey(GameSettings.KEY_PAN_RIGHT)) {
				keyPanDirection.x++;
			}
			if (!keyPanDirection.isZero()) {
				keyPanDirection.nor();
				cameraController.processKeyboardPan(keyPanDirection, deltaTime);
			}
		}
	}

	private class GameSpeedController extends Table {

		private final ImageButton imageButton;
		private final ImageButton.ImageButtonStyle btnPauseStyle;
		private final ImageButton.ImageButtonStyle btnPlayStyle;
		private final ImageButton.ImageButtonStyle btnSlowStyle;

		public GameSpeedController(TextureAtlas buttonAtlas) {
			btnPauseStyle = new ImageButton.ImageButtonStyle();
			btnPauseStyle.up = new TextureRegionDrawable(buttonAtlas.findRegion("pause-up"));
			btnPauseStyle.down = new TextureRegionDrawable(buttonAtlas.findRegion("pause-down"));

			btnPlayStyle = new ImageButton.ImageButtonStyle();
			btnPlayStyle.up = new TextureRegionDrawable(buttonAtlas.findRegion("play-up"));
			btnPlayStyle.down = new TextureRegionDrawable(buttonAtlas.findRegion("play-down"));

			btnSlowStyle = new ImageButton.ImageButtonStyle();
			btnSlowStyle.up = new TextureRegionDrawable(buttonAtlas.findRegion("slow-up"));
			btnSlowStyle.down = new TextureRegionDrawable(buttonAtlas.findRegion("slow-down"));

			imageButton = new ImageButton(btnPauseStyle);

			add(imageButton);

			imageButton.addListener(new ChangeListener() {
				@Override
				public void changed(ChangeEvent event, Actor actor) {
					setGameSpeed();
					event.cancel();
				}

			});
		}

		public void setGameSpeed() {
			if (GameSettings.GAME_SPEED == GameSettings.GAME_SPEED_PLAY) {
				GameSettings.GAME_SPEED = GameSettings.GAME_SPEED_PAUSE;
				imageButton.setStyle(btnSlowStyle);

			} else if (GameSettings.GAME_SPEED == GameSettings.GAME_SPEED_PAUSE) {
				GameSettings.GAME_SPEED = GameSettings.GAME_SPEED_SLOW;
				imageButton.setStyle(btnPlayStyle);

			} else if (GameSettings.GAME_SPEED == GameSettings.GAME_SPEED_SLOW) {
				GameSettings.GAME_SPEED = GameSettings.GAME_SPEED_PLAY;
				imageButton.setStyle(btnPauseStyle);
			}
		}
	}


	private class CharacterController extends Table {
		private final ArrayMap<ImageButton, GameCharacter.CharacterState> characterButtons;
		ButtonGroup<ImageButton> radioGroup;
		private GameCharacter selectedCharacter;

		public CharacterController(TextureAtlas buttonAtlas) {
			characterButtons = new ArrayMap<ImageButton, GameCharacter.CharacterState>();

			ImageButton.ImageButtonStyle btnRunStyle = new ImageButton.ImageButtonStyle();
			btnRunStyle.up = new TextureRegionDrawable(buttonAtlas.findRegion("run-up"));
			btnRunStyle.down = new TextureRegionDrawable(buttonAtlas.findRegion("run-down"));
			btnRunStyle.checked = new TextureRegionDrawable(buttonAtlas.findRegion("run-down"));
			final ImageButton btnRun = new ImageButton(btnRunStyle);

			ImageButton.ImageButtonStyle btnWalkStyle = new ImageButton.ImageButtonStyle();
			btnWalkStyle.up = new TextureRegionDrawable(buttonAtlas.findRegion("walk-up"));
			btnWalkStyle.down = new TextureRegionDrawable(buttonAtlas.findRegion("walk-down"));
			btnWalkStyle.checked = new TextureRegionDrawable(buttonAtlas.findRegion("walk-down"));
			final ImageButton btnWalk = new ImageButton(btnWalkStyle);

			ImageButton.ImageButtonStyle btnCrouchStyle = new ImageButton.ImageButtonStyle();
			btnCrouchStyle.up = new TextureRegionDrawable(buttonAtlas.findRegion("crouch-up"));
			btnCrouchStyle.down = new TextureRegionDrawable(buttonAtlas.findRegion("crouch-down"));
			btnCrouchStyle.checked = new TextureRegionDrawable(buttonAtlas.findRegion("crouch-down"));
			final ImageButton btnCrouch = new ImageButton(btnCrouchStyle);

//		ImageButton.ImageButtonStyle btnCrawlStyle = new ImageButton.ImageButtonStyle();
//		btnCrawlStyle.up = new TextureRegionDrawable(buttonAtlas.findRegion("crawl-up"));
//		btnCrawlStyle.down = new TextureRegionDrawable(buttonAtlas.findRegion("crawl-down"));
//		btnCrawlStyle.checked = new TextureRegionDrawable(buttonAtlas.findRegion("crawl-down"));
//		final ImageButton btnCrawl = new ImageButton(btnCrawlStyle);

			ImageButton.ImageButtonStyle btnKillStyle = new ImageButton.ImageButtonStyle();
			btnKillStyle.up = new TextureRegionDrawable(buttonAtlas.findRegion("kill-up"));
			btnKillStyle.down = new TextureRegionDrawable(buttonAtlas.findRegion("kill-down"));
			btnKillStyle.checked = new TextureRegionDrawable(buttonAtlas.findRegion("kill-down"));
			final ImageButton btnKill = new ImageButton(btnKillStyle);

			characterButtons.put(btnRun, GameCharacter.CharacterState.MOVE_RUN);
			characterButtons.put(btnWalk, GameCharacter.CharacterState.MOVE_WALK);
			characterButtons.put(btnCrouch, GameCharacter.CharacterState.MOVE_CROUCH);
//		characterButtons.put(btnCrawl, GameCharacter.CharacterState.MOVE_CRAWL);
			characterButtons.put(btnKill, GameCharacter.CharacterState.DEAD);

			radioGroup = new ButtonGroup<ImageButton>(btnRun, btnWalk, btnCrouch, btnKill);

			for (ImageButton btn : characterButtons.keys()) {
				add(btn);
			}

			btnRun.addListener(new ClickListener() {
				@Override
				public boolean touchDown(InputEvent event, float x, float y, int pointer, int button) {
					handleCharacterButtonPress(btnRun);
					return true;
				}
			});
			btnWalk.addListener(new ClickListener() {
				@Override
				public boolean touchDown(InputEvent event, float x, float y, int pointer, int button) {
					handleCharacterButtonPress(btnWalk);
					return true;
				}
			});
			btnCrouch.addListener(new ClickListener() {
				@Override
				public boolean touchDown(InputEvent event, float x, float y, int pointer, int button) {
					handleCharacterButtonPress(btnCrouch);
					return true;
				}
			});
			btnKill.addListener(new ClickListener() {
				@Override
				public boolean touchDown(InputEvent event, float x, float y, int pointer, int button) {
					handleCharacterButtonPress(btnKill);
					return true;
				}
			});
		}

		private void handleCharacterButtonPress(ImageButton thisBtn) {
			if (selectedCharacter == null) {
				return;
			}
			GameCharacter.CharacterState newState = characterButtons.get(thisBtn);
			selectedCharacter.handleStateCommand(newState);
		}

		public void handleCharacterSelection(GameCharacter character) {
			selectedCharacter = character;
			characterButtons.getKey(selectedCharacter.getCurrentMoveState(), true).setChecked(true);
			notifyObserversEntitySelected(selectedCharacter);
		}

		public void handleCharacterPathing(Ray ray) {
			if (selectedCharacter == null) {
				return;
			}
			if (engine.navmesh.getPath(selectedCharacter.currentTriangle,
					selectedCharacter.getGroundPosition(),
					ray, visibleLayers,
					GameSettings.CAMERA_PICK_RAY_DST,
					selectedCharacter.navMeshGraphPath)) {

				selectedCharacter.calculateNewPath();
			}
		}
	}


	public static final String tag = "GameStage";
	private final Viewport viewport;
	private final SpriteBatch batch;
	private final ShapeRenderer shapeRenderer;
	private final Table rootTable;
	private final TextureAtlas buttonsAtlas;
	private final ValueLabel<Vector3> mouseCoordsLabel;
	private final Camera cameraUI;
	private final Camera camera3D;
	private final Skin skin;
	private final CameraController cameraController;
	private final GameEngine engine;
	private final Array<Observer> observers = new Array<Observer>();
	private final WorldInputProcessor worldInputProcessor;
	private final Label fpsLabel;
	private final GameSpeedController speedController;
	private final CharacterController characterController;
	private final LayerController layerController;
	private final Vector3 tmp = new Vector3();
	private Bits visibleLayers;


	public GameStage(GameEngine engine, Viewport viewport, CameraController cameraController) {
		super(viewport);
		this.engine = engine;
		this.viewport = viewport;
		this.camera3D = viewport.getCamera();
		this.cameraController = cameraController;

		visibleLayers = new Bits();

		InputMultiplexer multiplexer = new InputMultiplexer();
		multiplexer.addProcessor(this);
		multiplexer.addProcessor(worldInputProcessor = new WorldInputProcessor());
		Gdx.input.setInputProcessor(multiplexer);

		cameraUI = new OrthographicCamera(viewport.getScreenWidth(), viewport.getScreenHeight());
		cameraUI.position.set(viewport.getScreenWidth() / 2, viewport.getScreenHeight() / 2, 0);
		cameraUI.update();

		batch = new SpriteBatch();
		shapeRenderer = new ShapeRenderer();
		shapeRenderer.setAutoShapeType(true);
		skin = new Skin(Gdx.files.internal("skins/uiskin.json"));

		buttonsAtlas = new TextureAtlas(Gdx.files.internal("skins/buttons.atlas"));

<<<<<<< HEAD

		mouseCoordsLabel = new ValueLabel<Vector3>("NavMesh: ", new Vector3(), skin) {
			@Override
			public Vector3 getValue () {
				return worldInputProcessor.mouseCoords;
			}
			@Override
			public void copyValue (Vector3 newValue, Vector3 oldValue) {
				oldValue.set(newValue);
			}
		};
		fpsLabel = new IntValueLabel("FPS: ", 0, skin) {
			@Override
			public int getValue () {
				return Gdx.graphics.getFramesPerSecond();
			}
		};
=======
		mouseCoordsLabel = new Label(null, skin);
		fpsLabel = new Label(null, skin);
>>>>>>> 22cd1023
		speedController = new GameSpeedController(buttonsAtlas);
		characterController = new CharacterController(buttonsAtlas);
		layerController = new LayerController(buttonsAtlas);
		layerController.setLayer(Integer.MAX_VALUE);

		rootTable = new Table();
		addActor(rootTable);
		rootTable.setDebug(true, true);

		Table topTable = new Table();
		topTable.add(fpsLabel).top().left();
		topTable.add(mouseCoordsLabel).padLeft(15).top().left();
		topTable.add(new Table()).expandX().fillX();
		rootTable.add(topTable).expandX().fillX();

		rootTable.row();
		rootTable.add(new Table()).expandY().fillY();
		rootTable.row();

		Table bottomRightTable = new Table();
		bottomRightTable.add(createShaderMenu()).bottom();
		bottomRightTable.add(createDebugViewMenu()).bottom();
		bottomRightTable.add(createSteeringMenu()).bottom();
		bottomRightTable.add(new Table()).expandX().fillX().bottom();
		rootTable.add(bottomRightTable).expandX().fillX();

		Table bottomLeftTable = new Table();
		bottomLeftTable.add(new Table());
		bottomLeftTable.add(layerController).bottom().right();
		bottomLeftTable.row();
		bottomLeftTable.add(characterController).bottom();
		bottomLeftTable.add(speedController).bottom();
		bottomLeftTable.setTransform(true);
		bottomLeftTable.setOrigin(bottomLeftTable.getPrefWidth(), 0);
		bottomLeftTable.setScale(0.5f);
		rootTable.add(bottomLeftTable).bottom();

		rootTable.row();
		rootTable.left().bottom();

		getRoot().addCaptureListener(new InputListener() {
			public boolean touchDown(InputEvent event, float x, float y, int pointer, int button) {
				if (!(event.getTarget() instanceof TextField)) setKeyboardFocus(null);
				return false;
			}
		});
	}

	@Override
	public void dispose() {
		super.dispose();
		batch.dispose();
		skin.dispose();
		shapeRenderer.dispose();
		buttonsAtlas.dispose();
	}

	public void resize(int width, int height) {
		getViewport().update(width, height, false);
		cameraUI.viewportWidth = viewport.getScreenWidth();
		cameraUI.viewportHeight = viewport.getScreenHeight();
		cameraUI.position.set(viewport.getScreenWidth() / 2, viewport.getScreenHeight() / 2, 0);
		cameraUI.update();
		batch.setProjectionMatrix(cameraUI.combined);
		shapeRenderer.setProjectionMatrix(cameraUI.combined);

		rootTable.setSize(viewport.getScreenWidth(), viewport.getScreenHeight());
	}

	private WidgetGroup createShaderMenu() {
		final Table innerTable = new Table();
		final Table outerTable = new Table();

		Field[] fields = ShaderSettings.class.getFields();
		for (final Field field : fields) {
			final Label fieldName = new Label(field.getName(), skin);
			float fieldValueFloat = 0;
			try {
				fieldValueFloat = field.getFloat(field);
			} catch (Exception e) {
				Gdx.app.debug(tag, "Cannot parse value for " + field.getName());
			}
			final TextField fieldValue = new TextField(String.valueOf(fieldValueFloat), skin);
			innerTable.add(fieldName).fillX();
			innerTable.row();
			innerTable.add(fieldValue).fillX();
			innerTable.row();
			fieldValue.addListener(new InputListener() {
				@Override
				public boolean keyTyped(InputEvent event, char character) {
					String userInput = fieldValue.getText();
					float newFieldValue;
					try {
						newFieldValue = Float.parseFloat(userInput);
					} catch (NumberFormatException e) {
						return true;
					}
					try {
						field.setFloat(field, newFieldValue);
					} catch (IllegalAccessException e) {
						Gdx.app.debug(tag, "Cannot set value for " + field.getName());
					}
					return true;
				}
			});
		}
		innerTable.setVisible(false);
		final TextButton button = new TextButton("shader", skin);
		button.addListener(new InputListener() {
			public boolean touchDown(InputEvent event, float x, float y, int pointer, int button) {
				innerTable.setVisible(!innerTable.isVisible());
				return true;
			}
		});
		outerTable.add(innerTable).fillX();
		outerTable.row();
		outerTable.add(button).fillX();
		outerTable.row();
		return outerTable;
	}

	private WidgetGroup createSteeringMenu() {
		final Table innerTable = new Table();
		final Table outerTable = new Table();

		Field[] fields = SteerSettings.class.getFields();
		for (final Field field : fields) {
			final Label fieldName = new Label(field.getName(), skin);
			float fieldValueFloat = 0;
			try {
				fieldValueFloat = field.getFloat(field);
			} catch (Exception e) {
				Gdx.app.debug(tag, "Cannot parse value for " + field.getName());
			}
			final TextField fieldValue = new TextField(String.valueOf(fieldValueFloat), skin);
			innerTable.add(fieldName).fillX();
			innerTable.row();
			innerTable.add(fieldValue).fillX();
			innerTable.row();
			fieldValue.addListener(new InputListener() {
				@Override
				public boolean keyTyped(InputEvent event, char character) {
					String userInput = fieldValue.getText();
					float newFieldValue;
					try {
						newFieldValue = Float.parseFloat(userInput);
					} catch (NumberFormatException e) {
						return true;
					}
					try {
						field.setFloat(field, newFieldValue);
					} catch (IllegalAccessException e) {
						Gdx.app.debug(tag, "Cannot set value for " + field.getName());
					}
					return true;
				}
			});
		}
		innerTable.setVisible(false);
		final TextButton button = new TextButton("steer", skin);
		button.addListener(new InputListener() {
			public boolean touchDown(InputEvent event, float x, float y, int pointer, int button) {
				innerTable.setVisible(!innerTable.isVisible());
				return true;
			}
		});
		outerTable.add(innerTable).fillX();
		outerTable.row();
		outerTable.add(button).fillX();
		outerTable.row();
		return outerTable;
	}

	private WidgetGroup createDebugViewMenu() {
		final Table innerTable = new Table();
		final Table outerTable = new Table();

		Field[] fields = DebugViewSettings.class.getFields();
		for (final Field field : fields) {
			boolean fieldValueBoolean = false;
			try {
				fieldValueBoolean = field.getBoolean(field);
			} catch (Exception e) {
				Gdx.app.debug(tag, "Cannot parse value for " + field.getName());
			}
			final CheckBox checkBox = new CheckBox(field.getName(), skin);
			checkBox.setChecked(fieldValueBoolean);
			innerTable.add(checkBox).pad(1).align(Align.left);
			innerTable.row();
			checkBox.addListener(new ChangeListener() {
				@Override
				public void changed(ChangeEvent event, Actor actor) {
					try {
						field.setBoolean(field, checkBox.isChecked());
					} catch (IllegalAccessException e) {
						Gdx.app.debug(tag, "Cannot set value for " + field.getName());
					}
				}
			});
		}
		innerTable.setVisible(false);
		final TextButton button = new TextButton("debug", skin);
		button.addListener(new InputListener() {
			public boolean touchDown(InputEvent event, float x, float y, int pointer, int button) {
				innerTable.setVisible(!innerTable.isVisible());
				return true;
			}
		});
		outerTable.add(innerTable).fillX();
		outerTable.row();
		outerTable.add(button).fillX();
		outerTable.row();
		return outerTable;
	}

	@Override
	public Vector2 screenToStageCoordinates(Vector2 screenCoords) {
		tmp.set(screenCoords.x, screenCoords.y, 1);
		cameraUI.unproject(tmp, viewport.getScreenX(), viewport.getScreenY(),
				viewport.getScreenWidth(), viewport.getScreenHeight());
		screenCoords.set(tmp.x, tmp.y);
		return screenCoords;
	}

	@Override
	public void draw() {
		batch.begin();
		for (Actor actor : getActors()) {
			if (actor.isVisible()) {
				actor.draw(batch, 1);
			}
		}
		batch.end();

		if (DebugViewSettings.drawUIDebug) {
			shapeRenderer.begin();
			rootTable.drawDebug(shapeRenderer);
			shapeRenderer.end();
		}

		worldInputProcessor.update(Gdx.graphics.getDeltaTime());
	}

	@Override
	public void addObserver(Observer observer) {
		observers.add(observer);
	}

	@Override
	public void removeObserver(Observer observer) {
		observers.removeValue(observer, true);
	}

	@Override
	public void notifyObserversEntitySelected(GameCharacter entity) {
		for (Observer observer : observers) {
			observer.notifyEntitySelected(entity);
		}
	}

	@Override
	public void notifyObserversLayerChanged(Bits layer) {
		for (Observer observer : observers) {
			observer.notifyLayerChanged(layer);
		}
	}
}<|MERGE_RESOLUTION|>--- conflicted
+++ resolved
@@ -203,21 +203,10 @@
 		@Override
 		public boolean mouseMoved(int screenX, int screenY) {
 			movedRay.set(viewport.getPickRay(screenX, screenY));
-<<<<<<< HEAD
 			Entity e = engine.rayTest(movedRay, mouseCoords, GameEngine.NAVMESH_FLAG,
-					GameEngine.NAVMESH_FLAG, 100, null);
+					GameEngine.NAVMESH_FLAG, GameSettings.CAMERA_PICK_RAY_DST, null);
 			if (e == null) mouseCoords.set(Float.NaN, Float.NaN, Float.NaN);
-			return false;
-=======
-			Entity e = engine.rayTest(movedRay, tmp, GameEngine.NAVMESH_FLAG,
-					GameEngine.NAVMESH_FLAG, GameSettings.CAMERA_PICK_RAY_DST, null);
-			if (e == null) {
-				mouseCoordsLabel.setText(" NavMesh: ");
-			} else {
-				mouseCoordsLabel.setText(String.format(" NavMesh: %s", tmp.toString()));
-			}
 			return true;
->>>>>>> 22cd1023
 		}
 
 		@Override
@@ -455,8 +444,6 @@
 
 		buttonsAtlas = new TextureAtlas(Gdx.files.internal("skins/buttons.atlas"));
 
-<<<<<<< HEAD
-
 		mouseCoordsLabel = new ValueLabel<Vector3>("NavMesh: ", new Vector3(), skin) {
 			@Override
 			public Vector3 getValue () {
@@ -473,10 +460,6 @@
 				return Gdx.graphics.getFramesPerSecond();
 			}
 		};
-=======
-		mouseCoordsLabel = new Label(null, skin);
-		fpsLabel = new Label(null, skin);
->>>>>>> 22cd1023
 		speedController = new GameSpeedController(buttonsAtlas);
 		characterController = new CharacterController(buttonsAtlas);
 		layerController = new LayerController(buttonsAtlas);
@@ -718,6 +701,7 @@
 		}
 
 		worldInputProcessor.update(Gdx.graphics.getDeltaTime());
+		fpsLabel.setText(String.format("FPS=%d", Gdx.graphics.getFramesPerSecond()));
 	}
 
 	@Override
